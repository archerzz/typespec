// Copyright (c) Microsoft Corporation. All rights reserved.
// Licensed under the MIT License. See License.txt in the project root for license information.

import {
  SdkBodyParameter,
  SdkBuiltInKinds,
  SdkBuiltInType,
  SdkContext,
  SdkHeaderParameter,
  SdkHttpOperation,
  SdkHttpParameter,
  SdkHttpResponse,
  SdkPathParameter,
  SdkQueryParameter,
  SdkServiceMethod,
  SdkServiceResponseHeader,
  SdkType,
  shouldGenerateConvenient,
  shouldGenerateProtocol,
  UsageFlags,
} from "@azure-tools/typespec-client-generator-core";
import { getDeprecated, getDoc, getSummary, isErrorModel } from "@typespec/compiler";
import { HttpStatusCodeRange } from "@typespec/http";
import { getResourceOperation } from "@typespec/rest";
import { NetEmitterOptions } from "../options.js";
import { BodyMediaType } from "../type/body-media-type.js";
import { collectionFormatToDelimMap } from "../type/collection-format.js";
import { HttpResponseHeader } from "../type/http-response-header.js";
import { InputConstant } from "../type/input-constant.js";
import { InputOperationParameterKind } from "../type/input-operation-parameter-kind.js";
import { InputOperation } from "../type/input-operation.js";
import { InputParameter } from "../type/input-parameter.js";
import { InputPrimitiveType, InputType } from "../type/input-type.js";
import { convertLroFinalStateVia } from "../type/operation-final-state-via.js";
import { OperationPaging } from "../type/operation-paging.js";
import { OperationResponse } from "../type/operation-response.js";
import { RequestLocation } from "../type/request-location.js";
import { parseHttpRequestMethod } from "../type/request-method.js";
import { SdkTypeMap } from "../type/sdk-type-map.js";
import { fromSdkType } from "./converter.js";
import { getExternalDocs, getOperationId } from "./decorators.js";
import { Logger } from "./logger.js";
import { getInputType } from "./model.js";

export function fromSdkServiceMethod(
  method: SdkServiceMethod<SdkHttpOperation>,
  uri: string,
  clientParameters: InputParameter[],
  rootApiVersions: string[],
  sdkContext: SdkContext<NetEmitterOptions>,
  typeCache: SdkTypeMap
): InputOperation {
  let generateConvenience = shouldGenerateConvenient(sdkContext, method.operation.__raw.operation);
  if (method.operation.verb === "patch" && generateConvenience) {
    Logger.getInstance().warn(
      `Convenience method is not supported for PATCH method, it will be automatically turned off. Please set the '@convenientAPI' to false for operation ${method.operation.__raw.operation.name}.`
    );
    generateConvenience = false;
  }

  const parameterMap = fromSdkOperationParameters(
    method.operation,
    rootApiVersions,
    sdkContext,
    typeCache
  );
  return {
    Name: method.name,
    ResourceName:
      getResourceOperation(sdkContext.program, method.operation.__raw.operation)?.resourceType
        .name ??
      getOperationGroupName(sdkContext, method.operation, sdkContext.sdkPackage.rootNamespace),
    Deprecated: getDeprecated(sdkContext.program, method.__raw!),
    // TODO: we need to figure out how we want to handle summary and description
    // Right now, we generate garbage <remarks> for some APIs like `Platform-OpenAI-TypeSpec`
    Summary: getSummary(sdkContext.program, method.__raw!),
    Description: getDoc(sdkContext.program, method.__raw!),
    Accessibility: method.access,
    Parameters: [...clientParameters, ...parameterMap.values()],
    Responses: fromSdkHttpOperationResponses(method.operation.responses, sdkContext, typeCache),
    HttpMethod: parseHttpRequestMethod(method.operation.verb),
    RequestBodyMediaType: getBodyMediaType(method.operation.bodyParam?.type),
    Uri: uri,
    Path: method.operation.path,
    ExternalDocsUrl: getExternalDocs(sdkContext, method.operation.__raw.operation)?.url,
    RequestMediaTypes: getRequestMediaTypes(method.operation),
    BufferResponse: true,
    LongRunning: loadLongRunningOperation(method, sdkContext, typeCache),
    Paging: loadOperationPaging(method),
    GenerateProtocolMethod: shouldGenerateProtocol(sdkContext, method.operation.__raw.operation),
    GenerateConvenienceMethod: generateConvenience,
    CrossLanguageDefinitionId: method.crossLanguageDefintionId,
    Decorators: method.decorators,
  };
}

export function getParameterDefaultValue(
  clientDefaultValue: any,
  parameterType: InputType
): InputConstant | undefined {
  if (
    clientDefaultValue === undefined ||
    // a constant parameter should overwrite client default value
    parameterType.Kind === "constant"
  ) {
    return undefined;
  }

  const kind = getValueType(clientDefaultValue);
  return {
    Type: {
      Kind: kind,
      Name: kind,
      CrossLanguageDefinitionId: `TypeSpec.${kind}`,
    },
    Value: clientDefaultValue,
  };
}

function getValueType(value: any): SdkBuiltInKinds {
  switch (typeof value) {
    case "string":
      return "string";
    case "number":
      return "int32";
    case "boolean":
      return "boolean";
    case "bigint":
      return "int64";
    default:
      throw new Error(`Unsupported default value type: ${typeof value}`);
  }
}

function fromSdkOperationParameters(
  operation: SdkHttpOperation,
  rootApiVersions: string[],
  sdkContext: SdkContext<NetEmitterOptions>,
  typeCache: SdkTypeMap
): Map<SdkHttpParameter, InputParameter> {
  const parameters = new Map<SdkHttpParameter, InputParameter>();
  for (const p of operation.parameters) {
    const param = fromSdkHttpOperationParameter(p, rootApiVersions, sdkContext, typeCache);
    parameters.set(p, param);
  }

  if (operation.bodyParam) {
    const bodyParam = fromSdkHttpOperationParameter(
      operation.bodyParam,
      rootApiVersions,
      sdkContext,
      typeCache
    );
    parameters.set(operation.bodyParam, bodyParam);
  }
  return parameters;
}

// TODO: roll back to SdkMethodParameter when we figure out how to represent the parameter location
// https://github.com/Azure/typespec-azure/issues/981
function fromSdkHttpOperationParameter(
  p: SdkPathParameter | SdkQueryParameter | SdkHeaderParameter | SdkBodyParameter,
  rootApiVersions: string[],
  sdkContext: SdkContext<NetEmitterOptions>,
  typeCache: SdkTypeMap
): InputParameter {
  const isContentType =
    p.kind === "header" && p.serializedName.toLocaleLowerCase() === "content-type";
  const parameterType = fromSdkType(p.type, sdkContext, typeCache);
  // remove this after: https://github.com/Azure/typespec-azure/issues/1084
  if (p.type.kind === "bytes") {
    (parameterType as InputPrimitiveType).Encode = (
      p.correspondingMethodParams[0].type as SdkBuiltInType
    ).encode;
  }
  const format = p.kind === "header" || p.kind === "query" ? p.collectionFormat : undefined;
  const serializedName = p.kind !== "body" ? p.serializedName : p.name;

  return {
    Name: p.name,
    NameInRequest: p.kind === "header" ? normalizeHeadername(serializedName) : serializedName,
    Description: p.description,
    Type: parameterType,
    Location: getParameterLocation(p),
    IsApiVersion:
      p.name.toLocaleLowerCase() === "apiversion" || p.name.toLocaleLowerCase() === "api-version",
    IsContentType: isContentType,
    IsEndpoint: false,
    Explode: parameterType.Kind === "array" && format === "multi" ? true : false,
    ArraySerializationDelimiter: format ? collectionFormatToDelimMap[format] : undefined,
    IsRequired: !p.optional,
    Kind: getParameterKind(p, parameterType, rootApiVersions.length > 0),
    DefaultValue: getParameterDefaultValue(p.clientDefaultValue, parameterType),
    Decorators: p.decorators,
  } as InputParameter;
}

function loadLongRunningOperation(
  method: SdkServiceMethod<SdkHttpOperation>,
  sdkContext: SdkContext<NetEmitterOptions>,
  typeCache: SdkTypeMap
): import("../type/operation-long-running.js").OperationLongRunning | undefined {
  if (method.kind !== "lro") {
    return undefined;
  }

  return {
    FinalStateVia: convertLroFinalStateVia(method.__raw_lro_metadata.finalStateVia),
    FinalResponse: {
      // in swagger, we allow delete to return some meaningful body content
      // for now, let assume we don't allow return type
      StatusCodes: method.operation.verb === "delete" ? [204] : [200],
      BodyType:
        method.__raw_lro_metadata.finalEnvelopeResult &&
        method.__raw_lro_metadata.finalEnvelopeResult !== "void"
          ? getInputType(
              sdkContext,
              method.__raw_lro_metadata.finalEnvelopeResult,
              typeCache,
              method.operation.__raw.operation
            )
          : undefined,
      BodyMediaType: BodyMediaType.Json,
    } as OperationResponse,
    ResultPath: method.__raw_lro_metadata.finalResultPath,
  };
}

function fromSdkHttpOperationResponses(
  operationResponses: Map<HttpStatusCodeRange | number, SdkHttpResponse>,
  sdkContext: SdkContext<NetEmitterOptions>,
  typeCache: SdkTypeMap
): OperationResponse[] {
  const responses: OperationResponse[] = [];
  operationResponses.forEach((r, range) => {
    responses.push({
      StatusCodes: toStatusCodesArray(range),
<<<<<<< HEAD
      BodyType: r.type ? fromSdkType(r.type, sdkContext, modelMap, enumMap) : undefined,
      BodyMediaType: getBodyMediaType(r.type), // TOOD: https://github.com/microsoft/typespec/issues/4225
      Headers: fromSdkServiceResponseHeaders(r.headers, sdkContext, modelMap, enumMap),
=======
      BodyType: r.type ? fromSdkType(r.type, sdkContext, typeCache) : undefined,
      BodyMediaType: BodyMediaType.Json,
      Headers: fromSdkServiceResponseHeaders(r.headers, sdkContext, typeCache),
>>>>>>> e8c493e0
      IsErrorResponse: r.type !== undefined && isErrorModel(sdkContext.program, r.type.__raw!),
      ContentTypes: r.contentTypes,
    });
  });
  return responses;
}

function fromSdkServiceResponseHeaders(
  headers: SdkServiceResponseHeader[],
  sdkContext: SdkContext<NetEmitterOptions>,
  typeCache: SdkTypeMap
): HttpResponseHeader[] {
  return headers.map(
    (h) =>
      ({
        Name: h.__raw!.name,
        NameInResponse: h.serializedName,
        Description: h.description,
        Type: fromSdkType(h.type, sdkContext, typeCache),
      }) as HttpResponseHeader
  );
}

function toStatusCodesArray(range: number | HttpStatusCodeRange): number[] {
  if (typeof range === "number") return [range];

  const statusCodes: number[] = [range.end - range.start + 1];
  for (let i = range.start; i <= range.end; i++) {
    statusCodes.push(i);
  }
  return statusCodes;
}

function getBodyMediaType(type: SdkType | undefined) {
  if (type === undefined) {
    return BodyMediaType.None;
  }

  if (type.kind === "model") {
    return BodyMediaType.Json;
  } else if (type.kind === "string") {
    return BodyMediaType.Text;
  } else if (type.kind === "bytes") {
    return BodyMediaType.Binary;
  } else if (type.kind === "array") {
    return BodyMediaType.Json;
  }
  return BodyMediaType.None;
}

function getRequestMediaTypes(op: SdkHttpOperation): string[] | undefined {
  const contentTypes = op.parameters.filter(
    (p) => p.kind === "header" && p.serializedName.toLocaleLowerCase() === "content-type"
  );
  if (contentTypes.length === 0) return undefined;
  return contentTypes.map((p) => getMediaTypes(p.type)).flat();
}

function getMediaTypes(type: SdkType): string[] {
  if (type.kind === "constant") {
    if (type.valueType.kind !== "string") {
      throw `Media type in "content-type" should be string. But get ${type.valueType.kind}.`;
    }
    return [type.value as string];
  } else if (type.kind === "union") {
    const mediaTypes: string[] = [];
    for (const unionItem of type.values) {
      if (unionItem.kind === "constant" && unionItem.valueType.kind === "string") {
        mediaTypes.push(unionItem.value as string);
      } else {
        throw `Media type in "content-type" should be string. But get ${unionItem.kind}.`;
      }
    }
    return mediaTypes;
  } else if (type.kind === "enum") {
    if (type.valueType.kind !== "string") {
      throw `Media type in "content-type" should be string. But get ${type.valueType.kind}.`;
    }
    return type.values.map((v) => v.value as string);
  }
  return [];
}

function loadOperationPaging(
  method: SdkServiceMethod<SdkHttpOperation>
): OperationPaging | undefined {
  if (method.kind !== "paging") {
    return undefined;
  }

  return {
    ItemName: method.__raw_paged_metadata.itemsProperty?.name,
    NextLinkName: method.__raw_paged_metadata.nextLinkProperty?.name,
  };
}

// TODO: https://github.com/Azure/typespec-azure/issues/981
function getParameterLocation(
  p: SdkPathParameter | SdkQueryParameter | SdkHeaderParameter | SdkBodyParameter | undefined
): RequestLocation {
  switch (p?.kind) {
    case "path":
      return RequestLocation.Path;
    case "header":
      return RequestLocation.Header;
    case "query":
      return RequestLocation.Query;
    case "body":
      return RequestLocation.Body;
    default:
      return RequestLocation.None;
  }
}

function getParameterKind(
  p: SdkPathParameter | SdkQueryParameter | SdkHeaderParameter | SdkBodyParameter,
  type: InputType,
  hasGlobalApiVersion: boolean
): InputOperationParameterKind {
  if (p.kind === "body") {
    if (type.Kind === "model" && (type.Usage & UsageFlags.Spread) !== 0) {
      return InputOperationParameterKind.Spread;
    }
    return InputOperationParameterKind.Method;
  }
  return type.Kind === "constant"
    ? InputOperationParameterKind.Constant
    : p.isApiVersionParam
      ? hasGlobalApiVersion
        ? InputOperationParameterKind.Client
        : InputOperationParameterKind.Method
      : InputOperationParameterKind.Method;
}

function getOperationGroupName(
  context: SdkContext,
  operation: SdkHttpOperation,
  namespace: string
): string {
  const explicitOperationId = getOperationId(context, operation.__raw.operation);
  if (explicitOperationId) {
    const ids: string[] = explicitOperationId.split("_");
    if (ids.length > 1) {
      return ids.slice(0, -2).join("_");
    }
  }

  if (operation.__raw.operation.interface) {
    return operation.__raw.operation.interface.name;
  }
  if (operation.__raw.operation.namespace) {
    return operation.__raw.operation.namespace.name;
  }
  return namespace;
}

// TODO: remove after https://github.com/Azure/typespec-azure/issues/1227 is fixed
function normalizeHeadername(name: string): string {
  switch (name.toLocaleLowerCase()) {
    case "accept":
      return "Accept";
    case "content-type":
      return "Content-Type";
    default:
      return name;
  }
}<|MERGE_RESOLUTION|>--- conflicted
+++ resolved
@@ -235,15 +235,9 @@
   operationResponses.forEach((r, range) => {
     responses.push({
       StatusCodes: toStatusCodesArray(range),
-<<<<<<< HEAD
-      BodyType: r.type ? fromSdkType(r.type, sdkContext, modelMap, enumMap) : undefined,
+      BodyType: r.type ? fromSdkType(r.type, sdkContext, typeCache) : undefined,
       BodyMediaType: getBodyMediaType(r.type), // TOOD: https://github.com/microsoft/typespec/issues/4225
-      Headers: fromSdkServiceResponseHeaders(r.headers, sdkContext, modelMap, enumMap),
-=======
-      BodyType: r.type ? fromSdkType(r.type, sdkContext, typeCache) : undefined,
-      BodyMediaType: BodyMediaType.Json,
       Headers: fromSdkServiceResponseHeaders(r.headers, sdkContext, typeCache),
->>>>>>> e8c493e0
       IsErrorResponse: r.type !== undefined && isErrorModel(sdkContext.program, r.type.__raw!),
       ContentTypes: r.contentTypes,
     });
