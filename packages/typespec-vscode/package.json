{
  "name": "typespec-vscode",
  "version": "0.65.0",
  "author": "Microsoft Corporation",
  "description": "TypeSpec language support for VS Code",
  "homepage": "https://typespec.io",
  "readme": "https://github.com/microsoft/typespec/blob/main/README.md",
  "license": "MIT",
  "repository": {
    "type": "git",
    "url": "git+https://github.com/microsoft/typespec.git"
  },
  "bugs": {
    "url": "https://github.com/microsoft/typespec/issues"
  },
  "keywords": [
    "typespec"
  ],
  "preview": true,
  "publisher": "typespec",
  "displayName": "TypeSpec",
  "categories": [
    "Programming Languages",
    "Snippets"
  ],
  "type": "module",
  "main": "./dist/src/extension.cjs",
  "browser": "./dist/src/web/extension.js",
  "engines": {
    "vscode": "^1.96.0"
  },
  "activationEvents": [
    "onLanguage:typespec",
    "onCommand:typespec.restartServer",
    "onCommand:typespec.createProject",
    "workspaceContains:**/tspconfig.yaml"
  ],
  "icon": "./icons/logo.png",
  "contributes": {
    "viewsWelcome": [
      {
        "view": "explorer",
        "contents": "You may [open a folder](command:vscode.openFolder) of an existing TypeSpec project; or create a new TypeSpec project in VS Code.\n[Create TypeSpec Project](command:typespec.createProject)\nTo manually create a  TypeSpec project, follow [this guide](https://typespec.io/docs/).",
        "when": "!workspaceFolderCount"
      }
    ],
    "languages": [
      {
        "id": "typespec",
        "aliases": [
          "TypeSpec",
          "TYPESPEC"
        ],
        "extensions": [
          ".tsp"
        ],
        "icon": {
          "light": "./icons/tsp-file.light.svg",
          "dark": "./icons/tsp-file.dark.svg"
        },
        "configuration": "./dist/language-configuration.json"
      },
      {
        "id": "markdown-typespec"
      }
    ],
    "configuration": [
      {
        "title": "TypeSpec",
        "properties": {
          "typespec.tsp-server.path": {
            "type": "string",
            "default": "",
            "description": "Path to 'tsp-server' command that runs the TypeSpec language server. If not specified, then 'tsp-server' will be resolved in following sequence:\n\n1. from workspace node_modules folder\nExample: ${workspaceFolder}/node_modules/@typespec/compiler\n\n2. from PATH environment variable\nExample: /usr/local/bin/tsp-server",
            "scope": "machine-overridable"
          },
          "typespec.initTemplatesUrls": {
            "type": "array",
            "default": [],
            "description": "List of URLs to fetch templates from when creating a new project.\n\nExample:\n\"typespec.initTemplatesUrls\": [{\n\"name\": \"displayName\",\n\"url\": \"https://urlToTheFileContainsTemplates\"\n}],",
            "scope": "machine-overridable",
            "items": {
              "type": "object",
              "required": [
                "name",
                "url"
              ],
              "properties": {
                "name": {
                  "type": "string",
                  "description": "Name of the template."
                },
                "url": {
                  "type": "string",
                  "description": "URL to fetch the template from."
                }
              },
              "additionalProperties": false
            }
          },
          "typespec.trace.server": {
            "scope": "window",
            "type": "string",
            "enum": [
              "off",
              "messages",
              "verbose"
            ],
            "default": "off",
            "description": "Define whether/how the TypeSpec language server should send traces to client. For the traces to show properly in vscode Output, make sure 'Log Level' is also set to 'Trace' so that they won't be filtered at client side, which can be set through 'Developer: Set Log Level...' command."
          }
        }
      }
    ],
    "menus": {
      "explorer/context": [
        {
          "command": "typespec.importFromOpenApi3",
          "group": "typespec@2"
        },
        {
          "command": "typespec.generateCode",
          "when": "explorerResourceIsFolder || resourceLangId == typespec",
<<<<<<< HEAD
          "group": "code_generation"
        },
        {
          "command": "typespec.showOpenApi3",
          "when": "resourceLangId == typespec",
          "group": "code_generation"
=======
          "group": "typespec@1"
>>>>>>> e9e73c1d
        }
      ],
      "editor/context": [
        {
          "command": "typespec.generateCode",
          "when": "resourceLangId == typespec",
<<<<<<< HEAD
          "group": "code_generation"
        },
        {
          "command": "typespec.showOpenApi3",
          "when": "resourceLangId == typespec",
          "group": "code_generation"
=======
          "group": "typespec@1"
>>>>>>> e9e73c1d
        }
      ]
    },
    "grammars": [
      {
        "language": "typespec",
        "scopeName": "source.tsp",
        "path": "./dist/typespec.tmLanguage"
      },
      {
        "language": "markdown-typespec",
        "scopeName": "markdown.tsp.codeblock",
        "path": "./markdown-typespec.json",
        "injectTo": [
          "text.html.markdown"
        ],
        "embeddedLanguages": {
          "meta.embedded.block.tsp": "typespec"
        }
      }
    ],
    "commands": [
      {
        "command": "typespec.restartServer",
        "title": "Restart TypeSpec server",
        "category": "TypeSpec"
      },
      {
        "command": "typespec.showOutputChannel",
        "title": "Show Output Channel",
        "category": "TypeSpec"
      },
      {
        "command": "typespec.generateCode",
        "title": "Generate from TypeSpec",
        "category": "TypeSpec"
      },
      {
        "command": "typespec.createProject",
        "title": "Create TypeSpec Project",
        "category": "TypeSpec"
      },
      {
        "command": "typespec.installGlobalCompilerCli",
        "title": "Install TypeSpec Compiler/CLI globally",
        "category": "TypeSpec"
      },
      {
        "command": "typespec.importFromOpenApi3",
        "title": "Import TypeSpec from OpenApi3",
        "category": "TypeSpec"
      },
      {
        "command": "typespec.showOpenApi3",
        "title": "Show OpenAPI3 Documentation",
        "category": "TypeSpec"
      }
    ],
    "semanticTokenScopes": [
      {
        "scopes": {
          "keyword": [
            "keyword.other.tsp"
          ],
          "macro": [
            "entity.name.tag.tsp"
          ],
          "docCommentTag": [
            "keyword.other.tsp"
          ]
        }
      }
    ],
    "taskDefinitions": [
      {
        "type": "typespec",
        "when": "shellExecutionSupported",
        "required": [
          "path"
        ],
        "properties": {
          "path": {
            "type": "string",
            "description": "The path to trigger tsp compile"
          },
          "args": {
            "type": "string",
            "description": "The arguments to tsp compile"
          }
        }
      }
    ],
    "snippets": [
      {
        "language": "typespec",
        "path": "./snippets.json"
      }
    ]
  },
  "scripts": {
    "clean": "rimraf ./dist ./temp",
    "build": "npm run compile && npm run copy-tmlanguage && npm run copy-swagger-ui-dist && npm run generate-language-configuration && npm run generate-third-party-notices && npm run package-vsix",
    "compile": "rollup --config rollup.config.ts --configPlugin typescript --failAfterWarnings 2>&1",
    "watch": "rollup --config rollup.config.ts --configPlugin typescript --watch",
    "dogfood": "node scripts/dogfood.js",
    "copy-tmlanguage": "node scripts/copy-tmlanguage.js",
    "copy-swagger-ui-dist": "node scripts/copy-swagger-ui-dist.js",
    "generate-language-configuration": "node scripts/generate-language-configuration.js",
    "generate-third-party-notices": "typespec-build-tool generate-third-party-notices",
    "package-vsix": "vsce package --no-dependencies",
    "deploy": "vsce publish",
    "open-in-browser": "vscode-test-web --extensionDevelopmentPath=. .",
    "test:e2e": "pnpm test:web",
    "test:web": "vscode-test-web --extensionDevelopmentPath=. --headless --extensionTestsPath=dist/test/web/suite.js ./test/web/data"
  },
  "devDependencies": {
    "@rollup/plugin-commonjs": "~28.0.2",
    "@rollup/plugin-node-resolve": "~16.0.0",
    "@rollup/plugin-typescript": "~12.1.0",
    "@types/mocha": "^10.0.9",
    "@types/node": "~22.10.10",
    "@types/semver": "^7.5.8",
    "@types/vscode": "~1.96.0",
    "@typespec/compiler": "workspace:~",
    "@typespec/internal-build-utils": "workspace:~",
    "@vitest/coverage-v8": "^3.0.4",
    "@vitest/ui": "^3.0.3",
    "@vscode/test-web": "^0.0.65",
    "@vscode/vsce": "~3.2.1",
    "c8": "^10.1.3",
    "mocha": "^11.1.0",
    "rimraf": "~6.0.1",
    "rollup": "~4.31.0",
    "semver": "^7.6.3",
    "typescript": "~5.7.3",
    "vitest": "^3.0.5",
    "vscode-languageclient": "~9.0.1",
    "yaml": "~2.7.0"
  },
  "dependencies": {
    "swagger-ui-dist": "^5.18.2"
  }
}<|MERGE_RESOLUTION|>--- conflicted
+++ resolved
@@ -121,32 +121,24 @@
         {
           "command": "typespec.generateCode",
           "when": "explorerResourceIsFolder || resourceLangId == typespec",
-<<<<<<< HEAD
-          "group": "code_generation"
+          "group": "typespec@1"
         },
         {
           "command": "typespec.showOpenApi3",
           "when": "resourceLangId == typespec",
-          "group": "code_generation"
-=======
-          "group": "typespec@1"
->>>>>>> e9e73c1d
+          "group": "typespec@1"
         }
       ],
       "editor/context": [
         {
           "command": "typespec.generateCode",
           "when": "resourceLangId == typespec",
-<<<<<<< HEAD
-          "group": "code_generation"
+          "group": "typespec@1"
         },
         {
           "command": "typespec.showOpenApi3",
           "when": "resourceLangId == typespec",
-          "group": "code_generation"
-=======
-          "group": "typespec@1"
->>>>>>> e9e73c1d
+          "group": "typespec@1"
         }
       ]
     },
