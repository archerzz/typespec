import type { ModuleResolutionResult, PackageJson, ResolveModuleHost } from "@typespec/compiler";
import { spawn, SpawnOptions } from "child_process";
import { mkdtemp, readFile, realpath, stat } from "fs/promises";
import { tmpdir } from "os";
import { dirname } from "path";
import { CancellationToken } from "vscode";
import { Executable } from "vscode-languageclient/node.js";
import which from "which";
import { parseDocument } from "yaml";
import logger from "./log/logger.js";
import { getDirectoryPath, isUrl, joinPaths } from "./path-utils.js";
import { ResultCode } from "./types.js";

const ERROR_CODE_ENOENT = "ENOENT";

export async function isFile(path: string) {
  try {
    const stats = await stat(path);
    return stats.isFile();
  } catch {
    return false;
  }
}

export async function isDirectory(path: string) {
  try {
    const stats = await stat(path);
    return stats.isDirectory();
  } catch {
    return false;
  }
}

export async function createTempDir(): Promise<string | undefined> {
  try {
    const tempDir = tmpdir();
    const realTempDir = await realpath(tempDir);
    return await mkdtemp(realTempDir);
  } catch (e) {
    logger.error("Failed to create temp folder", [e]);
    return undefined;
  }
}

export function isWhitespaceStringOrUndefined(str: string | undefined): boolean {
  return str === undefined || str.trim() === "";
}

export function* listParentFolder(folder: string, includeSelf: boolean) {
  if (isWhitespaceStringOrUndefined(folder)) {
    return;
  }
  let cur = folder;
  if (!includeSelf) {
    cur = dirname(cur);
    if (cur === folder) {
      return;
    }
  }

  let last = "";
  while (cur !== last) {
    yield cur;
    last = cur;
    cur = dirname(cur);
  }
}

/**
 *
 * @param exe
 * @param win32Only only use Shell when the process.platform is "win32"
 * @returns
 */
export function useShellInExec(exe: Executable, win32Only: boolean = true): Executable {
  if (!win32Only || process.platform === "win32") {
    if (exe.options) {
      exe.options.shell = true;
    } else {
      exe.options = { shell: true };
    }
    if (exe.command.includes(" ")) {
      exe.command = `"${exe.command}"`;
    }
  }
  return exe;
}

export async function loadModule(
  baseDir: string,
  packageName: string,
): Promise<ModuleResolutionResult | undefined> {
  const { resolveModule } = await import("@typespec/compiler/module-resolver");

  const host: ResolveModuleHost = {
    realpath,
    readFile: (path: string) => readFile(path, "utf-8"),
    stat,
  };
  try {
    logger.debug(`Try to resolve module ${packageName} from local, baseDir: ${baseDir}`);
    const module = await logger.profile(`Resolving module ${packageName}`, async () => {
      return await resolveModule(host, packageName, {
        baseDir,
      });
    });
    return module;
  } catch (e) {
    logger.debug(`Exception when resolving module for ${packageName} from ${baseDir}`, [e]);
    return undefined;
  }
}

export function tryParseJson(str: string): any | undefined {
  try {
    return JSON.parse(str);
  } catch {
    return undefined;
  }
}

export async function tryReadFileOrUrl(
  pathOrUrl: string,
): Promise<{ content: string; url: string } | undefined> {
  if (isUrl(pathOrUrl)) {
    const result = await tryReadUrl(pathOrUrl);
    return result;
  } else {
    const result = await tryReadFile(pathOrUrl);
    return result ? { content: result, url: pathOrUrl } : undefined;
  }
}

export async function tryReadFile(path: string): Promise<string | undefined> {
  try {
    const content = await readFile(path, "utf-8");
    return content;
  } catch (e) {
    logger.debug(`Failed to read file: ${path}`, [e]);
    return undefined;
  }
}

export async function tryReadUrl(
  url: string,
): Promise<{ content: string; url: string } | undefined> {
  try {
    const response = await fetch(url, { redirect: "follow" });
    const content = await response.text();
    return { content, url: response.url };
  } catch (e) {
    logger.debug(`Failed to fetch from url: ${url}`, [e]);
    return undefined;
  }
}

export function tryParseYaml(str: string): any | undefined {
  try {
    return parseDocument(str);
  } catch {
    return undefined;
  }
}
export interface ExecOutput {
  stdout: string;
  stderr: string;
  exitCode: number;
  error: any;
  spawnOptions: SpawnOptions;
}
export interface spawnExecutionEvents {
  onStdioOut?: (data: string) => void;
  onStdioError?: (error: string) => void;
  onError?: (error: any, stdout: string, stderr: string) => void;
  onExit?: (code: number | null, stdout: string, stderror: string) => void;
}

/**
 * The promise will be rejected if the process exits with non-zero code or error occurs. Please make sure the rejection is handled property with try-catch
 *
 * @param exe
 * @param args
 * @param cwd
 * @returns
 */
export function spawnExecutionAndLogToOutput(
  exe: string,
  args: string[],
  cwd: string,
  env?: NodeJS.ProcessEnv,
): Promise<ExecOutput> {
  return spawnExecution(exe, args, cwd, env, {
    onStdioOut: (data) => {
      logger.info(data.trim());
    },
    onStdioError: (error) => {
      logger.error(error.trim());
    },
    onError: (error) => {
      if (error?.code === ERROR_CODE_ENOENT) {
        logger.error(`Cannot find ${exe} executable. Make sure it can be found in your path.`);
      }
    },
  });
}

/**
 * The promise will be rejected if the process exits with non-zero code or error occurs. Please make sure the rejection is handled property with try-catch
 *
 * @param exe
 * @param args
 * @param cwd
 * @param on
 * @returns
 */
export function spawnExecution(
  exe: string,
  args: string[],
  cwd: string,
  env?: NodeJS.ProcessEnv,
  on?: spawnExecutionEvents,
): Promise<ExecOutput> {
  const shell = process.platform === "win32";
  const cmd = shell && exe.includes(" ") ? `"${exe}"` : exe;
  let stdout = "";
  let stderr = "";

  const options: SpawnOptions = {
    shell,
    stdio: "pipe",
    windowsHide: true,
    cwd,
  };
  if (env) {
    options.env = { ...process.env, ...env };
  }
  const child = spawn(cmd, args, options);

  child.stdout!.on("data", (data) => {
    stdout += data.toString();
    if (on && on.onStdioOut) {
      try {
        on.onStdioOut!(data.toString());
      } catch (e) {
        logger.error("Unexpected error in onStdioOut", [e]);
      }
    }
  });
  child.stderr!.on("data", (data) => {
    stderr += data.toString();
    if (on && on.onStdioError) {
      try {
        on.onStdioError!(data.toString());
      } catch (e) {
        logger.error("Unexpected error in onStdioError", [e]);
      }
    }
  });
  if (on && on.onError) {
    child.on("error", (error: any) => {
      try {
        on.onError!(error, stdout, stderr);
      } catch (e) {
        logger.error("Unexpected error in onError", [e]);
      }
    });
  }
  if (on && on.onExit) {
    child.on("exit", (code) => {
      try {
        on.onExit!(code, stdout, stderr);
      } catch (e) {
        logger.error("Unexpected error in onExit", [e]);
      }
    });
  }
  return new Promise((res, rej) => {
    child.on("error", (error: any) => {
      rej({
        stdout,
        stderr,
        exitCode: -1,
        error: error,
        spawnOptions: options,
      });
    });
    child.on("exit", (exitCode) => {
      if (exitCode === 0 || exitCode === null) {
        res({
          stdout,
          stderr,
          exitCode: exitCode ?? 0,
          error: "",
          spawnOptions: options,
        });
      } else {
        rej({
          stdout,
          stderr,
          exitCode: exitCode,
          error: `${exe} ${args.join(" ")} failed with exit code ${exitCode}`,
          spawnOptions: options,
        });
      }
    });
  });
}

export function isExecOutputCmdNotFound(output: ExecOutput): boolean {
  if (output.exitCode === 0 || output.exitCode === null) {
    return false;
  }
  if (output.error?.code === ERROR_CODE_ENOENT) {
    return true;
  }
  if (output.spawnOptions.shell) {
    // when starting with shell, our cmd will be wrapped so can't get the error code, so check the stderr
    return output.stderr.includes("not recognized as an internal or external command");
  }
  return false;
}

/**
 * if the operation is cancelled, the promise will be rejected with {@link ResultCode.Cancelled}
 * if the operation is timeout, the promise will be rejected with {@link ResultCode.Timeout}
 *
 * @param action
 * @param token
 * @param timeoutInMs
 * @returns
 */
export function createPromiseWithCancelAndTimeout<T>(
  action: Promise<T>,
  token: CancellationToken,
  timeoutInMs: number,
) {
  return new Promise<T>((resolve, reject) => {
    token.onCancellationRequested(() => {
      reject(ResultCode.Cancelled);
    });
    setTimeout(() => {
      reject(ResultCode.Timeout);
    }, timeoutInMs);
    action.then(resolve, reject);
  });
}

export function* listParentFolders(from: string, includeSelf: boolean) {
  if (includeSelf) {
    yield from;
  }
  let last = from;
  let current = getDirectoryPath(from);
  while (current !== last) {
    yield current;
    last = current;
    current = getDirectoryPath(current);
  }
}

/**
 *
 * @param folder the folder (inclusive) to start searching (up) for package.json
 * @returns
 */
export async function searchAndLoadPackageJson(
  folder: string,
): Promise<{ packageJsonFolder?: string; packageJsonFile?: string; packageJson?: PackageJson }> {
  for (const f of listParentFolders(folder, true /* include self */)) {
    const path = joinPaths(f, "package.json");
    if (await isFile(path)) {
      const json = await loadPackageJsonFile(path);
      if (json) {
        return { packageJsonFolder: f, packageJsonFile: path, packageJson: json };
      } else {
        return { packageJsonFolder: undefined, packageJsonFile: undefined, packageJson: undefined };
      }
    }
  }
  return { packageJsonFolder: undefined, packageJsonFile: undefined, packageJson: undefined };
}

/**
 *
 * @param rootPackageJsonFolder the folder containing package.json.
 * @param depPackageName
 * @returns
 */
export async function loadDependencyPackageJson(
  rootPackageJsonFolder: string,
  depPackageName: string,
): Promise<PackageJson | undefined> {
  const path = joinPaths(rootPackageJsonFolder, "node_modules", depPackageName, "package.json");
  if (!(await isFile(path))) {
    return undefined;
  }
  return await loadPackageJsonFile(path);
}

/**
 *
 * @param packageJsonPath the path to the package.json file. Please be aware that it's the caller's responsibility to ensure the path given is package.json, no further check will be done.
 * @returns
 */
export async function loadPackageJsonFile(
  packageJsonPath: string,
): Promise<PackageJson | undefined> {
  const content = await tryReadFile(packageJsonPath);
  if (!content) return undefined;
  const packageJson = tryParseJson(content);
  if (!packageJson) return undefined;
<<<<<<< HEAD
  return packageJson as NodePackage;
}

export async function parseJsonFromFile(filePath: string): Promise<string | undefined> {
  try {
    const fileContent = await readFile(filePath, "utf-8");
    const content = JSON.parse(fileContent);
    return content;
  } catch (e) {
    logger.error(`Failed to load JSON file: ${filePath}`, [e]);
    return;
  }
}

/**
 * Throttle the function to be called at most once in every blockInMs milliseconds. This utility
 * is useful when your event handler will trigger the same event multiple times in a short period.
 *
 * @param fn Underlying function to be throttled
 * @param blockInMs Block time in milliseconds
 * @returns a throttled function
 */
export function throttle<T extends (...args: any[]) => any>(fn: T, blockInMs: number): T {
  let time: number | undefined;
  return function (this: any, ...args: Parameters<T>) {
    const now = Date.now();
    if (time === undefined || now - time >= blockInMs) {
      time = now;
      fn.apply(this, args);
    }
  } as T;
=======
  return packageJson as PackageJson;
}

/**
 * @returns the path to the installed node executable, or empty string if not found.
 */
export async function checkInstalledNode(): Promise<string> {
  try {
    return await which("node");
  } catch (e) {
    return "";
  }
>>>>>>> b6c00a8d
}<|MERGE_RESOLUTION|>--- conflicted
+++ resolved
@@ -409,8 +409,18 @@
   if (!content) return undefined;
   const packageJson = tryParseJson(content);
   if (!packageJson) return undefined;
-<<<<<<< HEAD
-  return packageJson as NodePackage;
+  return packageJson as PackageJson;
+}
+
+/**
+ * @returns the path to the installed node executable, or empty string if not found.
+ */
+export async function checkInstalledNode(): Promise<string> {
+  try {
+    return await which("node");
+  } catch (e) {
+    return "";
+  }
 }
 
 export async function parseJsonFromFile(filePath: string): Promise<string | undefined> {
@@ -441,18 +451,4 @@
       fn.apply(this, args);
     }
   } as T;
-=======
-  return packageJson as PackageJson;
-}
-
-/**
- * @returns the path to the installed node executable, or empty string if not found.
- */
-export async function checkInstalledNode(): Promise<string> {
-  try {
-    return await which("node");
-  } catch (e) {
-    return "";
-  }
->>>>>>> b6c00a8d
 }